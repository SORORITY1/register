const R = require('ramda');
const { toHostList, registerDomains } = require('../scripts/register-domains');
const { TTL, DOMAIN_DOMAIN } = require('../utils/constants');
const { getDomainService } = require('../utils/domain-service');

const getCpanel = ({
  zone,
  addZone,
  removeZone,
  redir,
  addRedir,
  removeRedir,
  addEmail,
  removeEmail
} = {}) => ({
  zone: {
    fetch: (_) => zone(),
    add: (rec) => addZone(rec),
    remove: (rec) => removeZone(rec),
  },
  redirection: {
    fetch: (_) => redir(),
    add: (rec) => addRedir(rec),
    remove: (rec) => removeRedir(rec),
  },
  email: {
    add: (rec) => addEmail(rec),
    remove: (rec) => removeEmail(rec),
  },
});

describe('toHostList', () => {
  it('should flatten domain data to list of hosts (without https)', () => {
    const res = toHostList([
      { name: 'akshay', record: { CNAME: 'phenax.github.io' } },
      { name: 'foobar', record: { CNAME: 'v.io' } },
      { name: 'xx', record: { A: ['1.2.3.4', '5.6.3.2', '1.2.31.1'] } },
      { name: 'xx', record: { CNAME: 'foobar.com', MX: ['as.com', 'f.com'] } },
    ]);

    expect(res).toEqual([
      { name: 'akshay', type: 'CNAME', address: 'phenax.github.io', ttl: TTL },
      { name: 'foobar', type: 'CNAME', address: 'v.io', ttl: TTL },
      { name: 'xx', type: 'A', address: '1.2.3.4', ttl: TTL },
      { name: 'xx', type: 'A', address: '5.6.3.2', ttl: TTL },
      { name: 'xx', type: 'A', address: '1.2.31.1', ttl: TTL },
      { name: 'xx', type: 'CNAME', address: 'foobar.com', ttl: TTL },
      { name: 'xx', type: 'MX', address: 'as.com', priority: 20, ttl: TTL },
      { name: 'xx', type: 'MX', address: 'f.com', priority: 21, ttl: TTL },
    ]);
  });
});

describe('registerDomains', () => {
  const addZone = jest.fn(async () => ({}));
  const removeZone = jest.fn(async () => ({}));
  const addRedir = jest.fn(async () => ({}));
  const removeRedir = jest.fn(async () => ({}));
  const addEmail = jest.fn(async () => ({}));
  const removeEmail = jest.fn(async () => ({}));

  const mockDS = ({ zones, redirections }) => getDomainService({
    cpanel: getCpanel({
      zone: async () => zones,
      redir: async () => redirections,
      addZone,
      addEmail,
      addRedir,
      removeZone,
      removeRedir,
      removeEmail,
    })
  });

  beforeEach(() => {
    addZone.mockClear();
    removeZone.mockClear();
    addRedir.mockClear();
    removeRedir.mockClear();
    addEmail.mockClear();
    removeEmail.mockClear();
  });

  it('should register the new set of hosts generated from domains list', async () => {
    const localHosts = [
      { name: 'a', record: { CNAME: 'hello' } },
      { name: 'b', record: { CNAME: 'xaa' } },
    ];
    const remoteHosts = [
      { line: 1, name: 'a', type: 'CNAME', address: 'hello' },
      { line: 2, name: 'b', type: 'CNAME', address: 'goo' },
      { line: 3, name: 'b', type: 'CNAME', address: 'xaa' },
    ];
    const remoteRedirections = [];

    const domainService = mockDS({ zones: remoteHosts, redirections: remoteRedirections });
    await registerDomains({ getDomains: async () => localHosts, domainService });

    expect(addZone).toHaveBeenCalledTimes(0);
    expect(removeZone).toHaveBeenCalledTimes(1);
    expect(addRedir).toHaveBeenCalledTimes(0);
    expect(removeRedir).toHaveBeenCalledTimes(0);
  });

  it('should add the new set hosts', async () => {
    const localHosts = [
      { name: 'a', record: { CNAME: 'boo' } },
      { name: 'b', record: { A: [ '1.1.1.1', '1.1.1.2' ], MX: 'somemx', TXT: 'some txt' } },
      { name: 'c', record: { URL: 'https://google.com' } },
      { name: 'd', record: { CNAME: 'foobar' } },
      { name: 'e', record: { A: [ '2.2.2.2' ], TXT: ['some', 'extra', 'txt'] } }
    ];
    const remoteHosts = [
      { line: 1, name: 'a', type: 'CNAME', address: 'boo' },
      { line: 2, name: 'b', type: 'MX', address: 'othermx' },
      { line: 3, name: 'd', type: 'CNAME', address: 'foobaz' },
    ];
    const remoteRedirections = [
      { domain: `b.${DOMAIN_DOMAIN}`, destination: 'x' },
      { domain: `a.${DOMAIN_DOMAIN}`, destination: 'y' },
    ];

    const domainService = mockDS({ zones: remoteHosts, redirections: remoteRedirections });
    await registerDomains({ getDomains: async () => localHosts, domainService });

<<<<<<< HEAD
    expect(addZone).toHaveBeenCalledTimes(1);
    expect(removeZone).toHaveBeenCalledTimes(0);
    expect(addRedir).toHaveBeenCalledTimes(2);
    expect(removeRedir).toHaveBeenCalledTimes(1);
=======
    expect(addZone).toBeCalledTimes(8);
    expect(addZone).toHaveBeenCalledWith({ name: 'b', type: 'A', address: '1.1.1.2', line: undefined });
    expect(addZone).toHaveBeenCalledWith({ name: 'd', type: 'CNAME', cname: 'foobar', address: 'foobar', line: undefined });
    expect(addZone).toHaveBeenCalledWith({ name: 'b', type: 'A', address: '1.1.1.2', line: undefined });
    expect(addZone).toHaveBeenCalledWith({ name: 'b', type: 'TXT', address: 'some txt', txtdata: 'some txt', line: undefined });
    expect(addZone).toHaveBeenCalledWith({ name: 'e', type: 'A', address: '2.2.2.2', line: undefined });
    expect(addZone).toHaveBeenCalledWith({ name: 'e', type: 'TXT', address: 'some', txtdata: 'some', line: undefined });
    expect(addZone).toHaveBeenCalledWith({ name: 'e', type: 'TXT', address: 'extra', txtdata: 'extra', line: undefined });
    expect(addZone).toHaveBeenCalledWith({ name: 'e', type: 'TXT', address: 'txt', txtdata: 'txt', line: undefined });

    expect(removeZone).toBeCalledTimes(1);
    expect(removeZone).toHaveBeenCalledWith({ line: 3 });

    expect(addRedir).toBeCalledTimes(1);
    expect(addRedir).toHaveBeenCalledWith({
      domain: 'c.booboo.xyz',
      redirect: 'https://google.com',
      redirect_wildcard: 1,
      redirect_www: 1,
      type: 'permanent',
    });

    expect(addEmail).toBeCalledTimes(1);
    expect(addEmail).toHaveBeenCalledWith({ domain: 'b.is-a.dev', exchanger: 'somemx', priority: 20 });
>>>>>>> 20ef181c
  });
});
<|MERGE_RESOLUTION|>--- conflicted
+++ resolved
@@ -123,13 +123,7 @@
     const domainService = mockDS({ zones: remoteHosts, redirections: remoteRedirections });
     await registerDomains({ getDomains: async () => localHosts, domainService });
 
-<<<<<<< HEAD
-    expect(addZone).toHaveBeenCalledTimes(1);
-    expect(removeZone).toHaveBeenCalledTimes(0);
-    expect(addRedir).toHaveBeenCalledTimes(2);
-    expect(removeRedir).toHaveBeenCalledTimes(1);
-=======
-    expect(addZone).toBeCalledTimes(8);
+    expect(addZone).toHaveBeenCalledTimes(8);
     expect(addZone).toHaveBeenCalledWith({ name: 'b', type: 'A', address: '1.1.1.2', line: undefined });
     expect(addZone).toHaveBeenCalledWith({ name: 'd', type: 'CNAME', cname: 'foobar', address: 'foobar', line: undefined });
     expect(addZone).toHaveBeenCalledWith({ name: 'b', type: 'A', address: '1.1.1.2', line: undefined });
@@ -139,10 +133,10 @@
     expect(addZone).toHaveBeenCalledWith({ name: 'e', type: 'TXT', address: 'extra', txtdata: 'extra', line: undefined });
     expect(addZone).toHaveBeenCalledWith({ name: 'e', type: 'TXT', address: 'txt', txtdata: 'txt', line: undefined });
 
-    expect(removeZone).toBeCalledTimes(1);
+    expect(removeZone).toHaveBeenCalledTimes(1);
     expect(removeZone).toHaveBeenCalledWith({ line: 3 });
 
-    expect(addRedir).toBeCalledTimes(1);
+    expect(addRedir).toHaveBeenCalledTimes(1);
     expect(addRedir).toHaveBeenCalledWith({
       domain: 'c.booboo.xyz',
       redirect: 'https://google.com',
@@ -151,8 +145,7 @@
       type: 'permanent',
     });
 
-    expect(addEmail).toBeCalledTimes(1);
+    expect(addEmail).toHaveBeenCalledTimes(1);
     expect(addEmail).toHaveBeenCalledWith({ domain: 'b.is-a.dev', exchanger: 'somemx', priority: 20 });
->>>>>>> 20ef181c
   });
 });
