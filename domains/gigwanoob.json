{
<<<<<<< HEAD
        "owner": {
            "username": "gigwanoobstudios",
            "email": "tplink3116@gmail.com"
        },
        "record": {
            "A": ["217.174.245.249"],
            "TXT": "v=spf1 a mx ip4:217.174.245.249 ~all",
            "MX": ["hosts.is-a.dev"]
        }
    }
=======
    "owner": {
        "username": "gigwanoobstudios",
        "email": "tplink3116@gmail.com",
        "discord": "820962361787285534"
    },

    "record": {
        "CNAME": "gigwanoobstudios.github.io"
    }
}
>>>>>>> c73898c2
<|MERGE_RESOLUTION|>--- conflicted
+++ resolved
@@ -1,24 +1,11 @@
 {
-<<<<<<< HEAD
-        "owner": {
-            "username": "gigwanoobstudios",
-            "email": "tplink3116@gmail.com"
-        },
-        "record": {
-            "A": ["217.174.245.249"],
-            "TXT": "v=spf1 a mx ip4:217.174.245.249 ~all",
-            "MX": ["hosts.is-a.dev"]
-        }
-    }
-=======
     "owner": {
         "username": "gigwanoobstudios",
-        "email": "tplink3116@gmail.com",
-        "discord": "820962361787285534"
+        "email": "tplink3116@gmail.com"
     },
-
     "record": {
-        "CNAME": "gigwanoobstudios.github.io"
+        "A": ["217.174.245.249"],
+        "TXT": "v=spf1 a mx ip4:217.174.245.249 ~all",
+        "MX": ["hosts.is-a.dev"]
     }
-}
->>>>>>> c73898c2
+}