{
    "owner": {
        "username": "saefulbarkah",
        "email": "saefulbarkah03@gmail.com"
    },
    "record": {
<<<<<<< HEAD
        "URL": ""[{"type":"URL","value":"https://eful.netlify.app/https://eful.netlify.app/","allowMultiple":false}]""
=======
        "URL": "https://saefulbarkah.netlify.app"
>>>>>>> 4fe641e6
    }
}<|MERGE_RESOLUTION|>--- conflicted
+++ resolved
@@ -4,10 +4,6 @@
         "email": "saefulbarkah03@gmail.com"
     },
     "record": {
-<<<<<<< HEAD
-        "URL": ""[{"type":"URL","value":"https://eful.netlify.app/https://eful.netlify.app/","allowMultiple":false}]""
-=======
-        "URL": "https://saefulbarkah.netlify.app"
->>>>>>> 4fe641e6
+        "URL": ""[{"type":"URL","value":"https://eful.netlify.app/","allowMultiple":false}]""
     }
 }