{
<<<<<<< HEAD
=======
    "description": "Andy's portfolio website",
    "repo": "https://github.com/andyfaizan/andyfaizan.github.io",
>>>>>>> 37d35062
    "owner": {
        "username": "andyfaizan",
        "email": "andyfaizan@gmail.com"
    },
    "record": {
<<<<<<< HEAD
            "TXT": "8c35e4942c57ea0659a1b4c0cae798"
=======
        "CNAME": "andyfaizan.github.io"
>>>>>>> 37d35062
    }
}<|MERGE_RESOLUTION|>--- conflicted
+++ resolved
@@ -1,18 +1,11 @@
 {
-<<<<<<< HEAD
-=======
     "description": "Andy's portfolio website",
     "repo": "https://github.com/andyfaizan/andyfaizan.github.io",
->>>>>>> 37d35062
     "owner": {
         "username": "andyfaizan",
         "email": "andyfaizan@gmail.com"
     },
     "record": {
-<<<<<<< HEAD
-            "TXT": "8c35e4942c57ea0659a1b4c0cae798"
-=======
         "CNAME": "andyfaizan.github.io"
->>>>>>> 37d35062
     }
 }