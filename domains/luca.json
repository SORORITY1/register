--- conflicted
+++ resolved
@@ -1,22 +1,9 @@
 {
-<<<<<<< HEAD
     "owner": {
         "username": "lucatolton",
         "email": "luto281@outlook.com"
     },
     "record": {
-            "CNAME": "hosts.is-a.dev"
-=======
-    "description": "Redirection service (URL shortener)",
-    "repo": "https://github.com/lucatolton",
-    "owner": {
-        "username": "lucatolton",
-        "email": "hi@lucatolton.me"
-    },
-    "record": {
-        "A": ["168.119.228.144"],
-        "MX": ["mail.lucatolton.me"],
-        "TXT": "v=spf1 +a +mx +a:optimistic-wiles.168-119-228-144.plesk.page -all"
->>>>>>> cfaad600
+        "CNAME": "hosts.is-a.dev"
     }
 }