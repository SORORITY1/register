{
  "description": "Hari's portfolio",
  "repo": "https://github.com/Haritronic909/Haritronic909.github.io",
  "owner": {
    "username": "Haritronic909",
    "email": "hari2menon1234@gmail.com"
  },
  "record": {
<<<<<<< HEAD
    "CNAME": "haritronic909.github.io",
    "URL": "https://hari.is-a.dev"
=======
    "CNAME": "Haritronic909.github.io"
>>>>>>> 58266b17
  }
}<|MERGE_RESOLUTION|>--- conflicted
+++ resolved
@@ -6,11 +6,6 @@
     "email": "hari2menon1234@gmail.com"
   },
   "record": {
-<<<<<<< HEAD
-    "CNAME": "haritronic909.github.io",
-    "URL": "https://hari.is-a.dev"
-=======
-    "CNAME": "Haritronic909.github.io"
->>>>>>> 58266b17
+    "CNAME": "haritronic909.github.io"
   }
 }