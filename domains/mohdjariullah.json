{
    "owner": {
        "username": "Mohdjariullah",
<<<<<<< HEAD
        "email": "mohdjariullah@gmail.com",
        "twitter": "mohdjariullah",
        "discord": "@jariullah"
    },
    "record": {
        "CNAME": "fdf28412-bb15-46fb-97b5-e4ea905c949b.id.repl.co"
        
=======
        "email": "mohdjariullah@gmail.com"
    },
    "record": {
        "A": ["217.174.245.249"],
        "MX": ["hosts.is-a.dev"],
        "TXT": "v=spf1 a mx ip4:217.174.245.249 ~all"
>>>>>>> 725855d5
    }
}
<|MERGE_RESOLUTION|>--- conflicted
+++ resolved
@@ -1,21 +1,11 @@
 {
     "owner": {
         "username": "Mohdjariullah",
-<<<<<<< HEAD
         "email": "mohdjariullah@gmail.com",
         "twitter": "mohdjariullah",
         "discord": "@jariullah"
     },
     "record": {
         "CNAME": "fdf28412-bb15-46fb-97b5-e4ea905c949b.id.repl.co"
-        
-=======
-        "email": "mohdjariullah@gmail.com"
-    },
-    "record": {
-        "A": ["217.174.245.249"],
-        "MX": ["hosts.is-a.dev"],
-        "TXT": "v=spf1 a mx ip4:217.174.245.249 ~all"
->>>>>>> 725855d5
     }
 }
