
    {
      "owner": {
        "username": "mdsmax",
        "email": "maxguilham@protonmail.com"
      },

      "record": {
<<<<<<< HEAD
        "URL": "https://eu.dzxdev.repl.co"
      "MX": [
          "mx1.improvmx.com",
          "mx2.improvmx.com"
      ]
      "TXT": "v=spf1 include:spf.improvmx.com ~all"
=======
        "CNAME": "00d4ebe1-549c-4de6-80ba-0d2a603d0388.id.repl.co"
>>>>>>> 516cc770
      }
    }
  <|MERGE_RESOLUTION|>--- conflicted
+++ resolved
@@ -1,21 +1,14 @@
-
-    {
-      "owner": {
-        "username": "mdsmax",
-        "email": "maxguilham@protonmail.com"
-      },
-
-      "record": {
-<<<<<<< HEAD
-        "URL": "https://eu.dzxdev.repl.co"
-      "MX": [
-          "mx1.improvmx.com",
-          "mx2.improvmx.com"
-      ]
-      "TXT": "v=spf1 include:spf.improvmx.com ~all"
-=======
-        "CNAME": "00d4ebe1-549c-4de6-80ba-0d2a603d0388.id.repl.co"
->>>>>>> 516cc770
-      }
-    }
-  +{
+  "owner": {
+    "username": "mdsmax",
+    "email": "maxguilham@protonmail.com"
+  },
+  "record": {
+    "CNAME": "00d4ebe1-549c-4de6-80ba-0d2a603d0388.id.repl.co",
+    "MX": [
+        "mx1.improvmx.com",
+        "mx2.improvmx.com"
+    ],
+    "TXT": "v=spf1 include:spf.improvmx.com ~all"
+  }
+}