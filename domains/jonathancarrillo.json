{
    "owner": {
        "username": "bi0hazarDD",
        "email": "jonathan-8@hotmail.co.uk"
    },
    "record": {
<<<<<<< HEAD
            "CNAME": "johny-portfolio.s3-website.eu-north-1.amazonaws.com"
=======
        "CNAME": "bi0hazardd.github.io"
>>>>>>> 51ed66f7
    }
}<|MERGE_RESOLUTION|>--- conflicted
+++ resolved
@@ -4,10 +4,6 @@
         "email": "jonathan-8@hotmail.co.uk"
     },
     "record": {
-<<<<<<< HEAD
-            "CNAME": "johny-portfolio.s3-website.eu-north-1.amazonaws.com"
-=======
-        "CNAME": "bi0hazardd.github.io"
->>>>>>> 51ed66f7
+        "CNAME": "johny-portfolio.s3-website.eu-north-1.amazonaws.com"
     }
 }