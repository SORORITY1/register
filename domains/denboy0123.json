{
    "owner": {
        "username": "denboy0123",
<<<<<<< HEAD
        "email": "pochtaproverka01@gmail.com"
=======
        "email": "pochatproverka01@gmail.com"
>>>>>>> 936e5ad7
    },
    "record": {
        "A": ["193.233.134.3"],
        "MX": [
      "mx1.improvmx.com",
      "mx2.improvmx.com"
    ],
        "TXT": "v=spf1 include:spf.improvmx.com ~all"
    }
}<|MERGE_RESOLUTION|>--- conflicted
+++ resolved
@@ -1,11 +1,7 @@
 {
     "owner": {
         "username": "denboy0123",
-<<<<<<< HEAD
         "email": "pochtaproverka01@gmail.com"
-=======
-        "email": "pochatproverka01@gmail.com"
->>>>>>> 936e5ad7
     },
     "record": {
         "A": ["193.233.134.3"],
